"""Chat history management with markdown save/load"""

import re
from datetime import datetime
from pathlib import Path

from nova.models.message import Conversation, Message, MessageRole


class HistoryError(Exception):
    """History-related errors"""

    pass


class HistoryManager:
    """Manages chat history persistence in markdown format"""

    def __init__(self, history_dir: Path):
        self.history_dir = Path(history_dir).expanduser()
        self.history_dir.mkdir(parents=True, exist_ok=True)

    def save_conversation(
        self, conversation: Conversation, filename: str | None = None
    ) -> Path:
        """Save conversation to markdown file"""

<<<<<<< HEAD
        # Generate intelligent title if none exists
        if not conversation.title and conversation.messages:
            conversation.title = self._generate_content_based_title(conversation)

=======
>>>>>>> a022cba5
        if not filename:
            # Generate filename from conversation ID and timestamp
            timestamp = conversation.created_at.strftime("%Y%m%d_%H%M%S")
            safe_id = re.sub(r"[^\w\-]", "_", conversation.id)
            filename = f"{timestamp}_{safe_id}.md"

        if not filename.endswith(".md"):
            filename += ".md"

        filepath = self.history_dir / filename

        try:
            with open(filepath, "w", encoding="utf-8") as f:
                f.write(self._conversation_to_markdown(conversation))
            return filepath
        except Exception as e:
            raise HistoryError(f"Error saving conversation to {filepath}: {e}")

    def load_conversation(self, filepath: Path) -> Conversation:
        """Load conversation from markdown file"""

        if not filepath.exists():
            raise HistoryError(f"History file not found: {filepath}")

        try:
            with open(filepath, encoding="utf-8") as f:
                content = f.read()
            return self._markdown_to_conversation(content, filepath.stem)
        except Exception as e:
            raise HistoryError(f"Error loading conversation from {filepath}: {e}")

    def list_conversations(self) -> list[tuple[Path, str, datetime]]:
        """List all conversation files with metadata"""
        conversations = []

        for filepath in self.history_dir.glob("*.md"):
            try:
                # Extract timestamp from filename or file modification time
                timestamp_match = re.match(r"^(\d{8}_\d{6})", filepath.stem)
                if timestamp_match:
                    timestamp = datetime.strptime(
                        timestamp_match.group(1), "%Y%m%d_%H%M%S"
                    )
                else:
                    timestamp = datetime.fromtimestamp(filepath.stat().st_mtime)

                # Extract title from file (first non-metadata line)
                with open(filepath, encoding="utf-8") as f:
                    lines = f.readlines()

                title = "Untitled"
                for line in lines:
                    line = line.strip()
                    if (
                        line
                        and not line.startswith("<!--")
                        and not line.startswith("##")
                    ):
                        # Extract title from first user message or use first content
                        if line.startswith("**User:**"):
                            title = line[9:].strip()[:50]
                        elif line.startswith("# "):
                            title = line[2:].strip()[:50]  # Remove '# ' prefix
                        else:
                            title = line[:50]
                        break

                conversations.append((filepath, title, timestamp))

            except Exception:
                # Skip problematic files
                continue

        # Sort by timestamp (newest first)
        conversations.sort(key=lambda x: x[2], reverse=True)
        return conversations

<<<<<<< HEAD
    def get_most_recent_conversation(self) -> tuple[Path, str, datetime] | None:
        """Get the most recent conversation file"""
        conversations = self.list_conversations()
        return conversations[0] if conversations else None

=======
>>>>>>> a022cba5
    def _conversation_to_markdown(self, conversation: Conversation) -> str:
        """Convert conversation to markdown format"""

        lines = []

        # Metadata header
        lines.append("<!-- Nova Chat History -->")
        lines.append(f"<!-- Conversation ID: {conversation.id} -->")
        lines.append(f"<!-- Created: {conversation.created_at.isoformat()} -->")
        lines.append(f"<!-- Updated: {conversation.updated_at.isoformat()} -->")

        if conversation.title:
            lines.append(f"<!-- Title: {conversation.title} -->")

        lines.append("")

        # Title
        title = (
            conversation.title
            or f"Chat {conversation.created_at.strftime('%Y-%m-%d %H:%M')}"
        )
        lines.append(f"# {title}")
        lines.append("")

        # Messages
        for message in conversation.messages:
            timestamp = message.timestamp.strftime("%H:%M:%S")

            if message.role == MessageRole.USER:
                lines.append(f"## User ({timestamp})")
            elif message.role == MessageRole.ASSISTANT:
                lines.append(f"## Nova ({timestamp})")
            elif message.role == MessageRole.SYSTEM:
                lines.append(f"## System ({timestamp})")

            lines.append("")
            lines.append(message.content)
            lines.append("")

        return "\n".join(lines)

<<<<<<< HEAD
    def _generate_content_based_title(self, conversation: Conversation) -> str:
        """Generate a meaningful title based on conversation content"""
        if not conversation.messages:
            return f"Chat {conversation.created_at.strftime('%Y-%m-%d %H:%M')}"

        # Get first user message to analyze
        first_user_message = None
        for message in conversation.messages:
            if message.role == MessageRole.USER:
                first_user_message = message
                break

        if not first_user_message:
            return f"Chat {conversation.created_at.strftime('%Y-%m-%d %H:%M')}"

        content = first_user_message.content.strip()

        # Remove common prefixes and clean up
        content = re.sub(
            r"^(please|can you|could you|help me|I need|I want to)\s+",
            "",
            content,
            flags=re.IGNORECASE,
        )
        content = re.sub(r"^(to\s+)", "", content, flags=re.IGNORECASE)

        # Extract key topics and actions
        title = self._extract_meaningful_title(content)

        # Ensure title is reasonable length
        if len(title) > 60:
            title = title[:57] + "..."

        # Capitalize first letter
        title = title[0].upper() + title[1:] if title else title

        return title or f"Chat {conversation.created_at.strftime('%Y-%m-%d %H:%M')}"

    def _extract_meaningful_title(self, content: str) -> str:
        """Extract meaningful title from content using patterns"""
        # Common patterns for different types of requests
        patterns = [
            # Programming/code related
            (
                r"(implement|create|build|develop|write|code|program)\s+(.+?)(?:\?|$|\.|\n)",
                r"\1 \2",
            ),
            (r"(fix|debug|solve|resolve)\s+(.+?)(?:\?|$|\.|\n)", r"Fix \2"),
            (r"(optimize|improve|refactor)\s+(.+?)(?:\?|$|\.|\n)", r"Optimize \2"),
            (r"(test|unit test|testing)\s+(.+?)(?:\?|$|\.|\n)", r"Test \2"),
            # Analysis/research
            (r"(analyze|review|examine|study)\s+(.+?)(?:\?|$|\.|\n)", r"Analyze \2"),
            (r"(explain|describe|tell me about)\s+(.+?)(?:\?|$|\.|\n)", r"Explain \2"),
            (r"(compare|contrast)\s+(.+?)(?:\?|$|\.|\n)", r"Compare \2"),
            # Questions
            (r"(what is|what are|what's)\s+(.+?)(?:\?|$|\.|\n)", r"What is \2"),
            (r"(how to|how do|how can)\s+(.+?)(?:\?|$|\.|\n)", r"How to \2"),
            (r"(why does|why is|why do)\s+(.+?)(?:\?|$|\.|\n)", r"Why \2"),
            (r"(when should|when to|when is)\s+(.+?)(?:\?|$|\.|\n)", r"When to \2"),
            (r"(where is|where can|where to)\s+(.+?)(?:\?|$|\.|\n)", r"Where to \2"),
            # General assistance
            (r"(help with|help me)\s+(.+?)(?:\?|$|\.|\n)", r"Help with \2"),
            (r"(show me|demonstrate)\s+(.+?)(?:\?|$|\.|\n)", r"Show \2"),
            (r"(find|search for|look for)\s+(.+?)(?:\?|$|\.|\n)", r"Find \2"),
        ]

        content_lower = content.lower()

        for pattern, replacement in patterns:
            match = re.search(pattern, content_lower)
            if match:
                # Apply replacement and clean up
                title = re.sub(pattern, replacement, content_lower).strip()
                # Remove extra whitespace and clean up
                title = re.sub(r"\s+", " ", title)
                title = title.replace("\n", " ").strip()
                return title

        # Fallback: use first meaningful sentence/phrase
        sentences = re.split(r"[.!?]", content)
        first_sentence = sentences[0].strip() if sentences else content

        # Remove very short or generic phrases
        if len(first_sentence) < 10 or first_sentence.lower() in [
            "hi",
            "hello",
            "hey",
            "help",
        ]:
            # Look for the next sentence
            for sentence in sentences[1:]:
                sentence = sentence.strip()
                if len(sentence) > 10:
                    first_sentence = sentence
                    break

        # Clean up and return
        first_sentence = re.sub(r"\s+", " ", first_sentence).strip()
        return first_sentence

=======
>>>>>>> a022cba5
    def _markdown_to_conversation(
        self, content: str, conversation_id: str
    ) -> Conversation:
        """Parse markdown content back to conversation"""

        lines = content.split("\n")

        # Parse metadata
        metadata = {}
        for line in lines:
            if line.startswith("<!-- ") and line.endswith(" -->"):
                comment = line[5:-4]
                if ":" in comment:
                    key, value = comment.split(":", 1)
                    metadata[key.strip()] = value.strip()

        # Extract conversation details
        conv_id = metadata.get("Conversation ID", conversation_id)
        title = metadata.get("Title")

        try:
            created_at = (
                datetime.fromisoformat(metadata["Created"])
                if "Created" in metadata
                else datetime.now()
            )
            updated_at = (
                datetime.fromisoformat(metadata["Updated"])
                if "Updated" in metadata
                else datetime.now()
            )
        except ValueError:
            created_at = updated_at = datetime.now()

        # Parse messages
        messages = []
        current_role = None
        current_content = []
        current_timestamp = None

        for line in lines:
            # Check for message headers
            if line.startswith("## "):
                # Save previous message
                if current_role and current_content:
                    content_text = "\n".join(current_content).strip()
                    if content_text:
                        messages.append(
                            Message(
                                role=current_role,
                                content=content_text,
                                timestamp=current_timestamp or datetime.now(),
                            )
                        )

                # Parse new message header
                header = line[3:].strip()
                if header.startswith("User"):
                    current_role = MessageRole.USER
<<<<<<< HEAD
                elif header.startswith("Assistant") or header.startswith("Nova"):
=======
                elif header.startswith("Assistant"):
>>>>>>> a022cba5
                    current_role = MessageRole.ASSISTANT
                elif header.startswith("System"):
                    current_role = MessageRole.SYSTEM
                else:
                    current_role = None

                # Extract timestamp from header
                timestamp_match = re.search(r"\((\d{2}:\d{2}:\d{2})\)", header)
                if timestamp_match:
                    time_str = timestamp_match.group(1)
                    try:
                        # Use today's date with the extracted time
                        time_obj = datetime.strptime(time_str, "%H:%M:%S").time()
                        current_timestamp = datetime.combine(
                            created_at.date(), time_obj
                        )
                    except ValueError:
                        current_timestamp = datetime.now()
                else:
                    current_timestamp = datetime.now()

                current_content = []

            elif (
                current_role
                and not line.startswith("#")
                and not line.startswith("<!--")
            ):
                # Add to current message content
                current_content.append(line)

        # Save final message
        if current_role and current_content:
            content_text = "\n".join(current_content).strip()
            if content_text:
                messages.append(
                    Message(
                        role=current_role,
                        content=content_text,
                        timestamp=current_timestamp or datetime.now(),
                    )
                )

        return Conversation(
            id=conv_id,
            title=title,
            messages=messages,
            created_at=created_at,
            updated_at=updated_at,
        )<|MERGE_RESOLUTION|>--- conflicted
+++ resolved
@@ -25,13 +25,9 @@
     ) -> Path:
         """Save conversation to markdown file"""
 
-<<<<<<< HEAD
         # Generate intelligent title if none exists
         if not conversation.title and conversation.messages:
             conversation.title = self._generate_content_based_title(conversation)
-
-=======
->>>>>>> a022cba5
         if not filename:
             # Generate filename from conversation ID and timestamp
             timestamp = conversation.created_at.strftime("%Y%m%d_%H%M%S")
@@ -109,14 +105,11 @@
         conversations.sort(key=lambda x: x[2], reverse=True)
         return conversations
 
-<<<<<<< HEAD
     def get_most_recent_conversation(self) -> tuple[Path, str, datetime] | None:
         """Get the most recent conversation file"""
         conversations = self.list_conversations()
         return conversations[0] if conversations else None
 
-=======
->>>>>>> a022cba5
     def _conversation_to_markdown(self, conversation: Conversation) -> str:
         """Convert conversation to markdown format"""
 
@@ -158,7 +151,6 @@
 
         return "\n".join(lines)
 
-<<<<<<< HEAD
     def _generate_content_based_title(self, conversation: Conversation) -> str:
         """Generate a meaningful title based on conversation content"""
         if not conversation.messages:
@@ -259,8 +251,6 @@
         first_sentence = re.sub(r"\s+", " ", first_sentence).strip()
         return first_sentence
 
-=======
->>>>>>> a022cba5
     def _markdown_to_conversation(
         self, content: str, conversation_id: str
     ) -> Conversation:
@@ -320,11 +310,7 @@
                 header = line[3:].strip()
                 if header.startswith("User"):
                     current_role = MessageRole.USER
-<<<<<<< HEAD
                 elif header.startswith("Assistant") or header.startswith("Nova"):
-=======
-                elif header.startswith("Assistant"):
->>>>>>> a022cba5
                     current_role = MessageRole.ASSISTANT
                 elif header.startswith("System"):
                     current_role = MessageRole.SYSTEM
